--- conflicted
+++ resolved
@@ -4,9 +4,6 @@
   "description": "Scoped StyleSheets implementation.",
   "main": "scopedcss.js",
   "devDependencies": {
-<<<<<<< HEAD
-    "grunt": "~0.4.4",
-=======
     "bower": "~1.3.4",
     "browserify": "~4.1.8",
     "coveralls": "~2.10.0",
@@ -14,7 +11,6 @@
     "grunt": "~0.4.5",
     "grunt-browserify": "~2.1.0",
     "grunt-cli": "~0.1.13",
->>>>>>> cd5e554e
     "grunt-contrib-clean": "~0.5.0",
     "grunt-contrib-jshint": "~0.10.0",
     "grunt-contrib-requirejs": "~0.4.4",
